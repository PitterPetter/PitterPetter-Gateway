package PitterPetter.loventure.gateway.filter;

import java.nio.charset.StandardCharsets;
import java.util.Map;

import org.slf4j.Logger;
import org.slf4j.LoggerFactory;
import org.springframework.cloud.gateway.filter.GatewayFilterChain;
import org.springframework.cloud.gateway.filter.GlobalFilter;
import org.springframework.core.Ordered;
import org.springframework.core.io.buffer.DataBuffer;
import org.springframework.http.HttpHeaders;
import org.springframework.http.HttpStatus;
import org.springframework.http.MediaType;
import org.springframework.stereotype.Component;
import org.springframework.web.server.ServerWebExchange;

import com.fasterxml.jackson.databind.ObjectMapper;

import PitterPetter.loventure.gateway.client.CouplesApiClient;
import PitterPetter.loventure.gateway.service.RedisService;
import lombok.RequiredArgsConstructor;
import reactor.core.publisher.Mono;

/**
 * Regions Unlock 필터
 * regions/unlock 경로로 들어오는 요청을 가로채서 티켓 상태를 검증하고
 * 허용/차단을 결정하는 필터
 */
@Component
@RequiredArgsConstructor
public class RegionsUnlockFilter implements GlobalFilter, Ordered {
    
    private static final Logger log = LoggerFactory.getLogger(RegionsUnlockFilter.class);
    private final ObjectMapper objectMapper;
    private final RedisService redisService;
    private final CouplesApiClient couplesApiClient;
    
    // 필터가 적용될 경로 - 티켓 해금(reward unlock)에만 적용
    private static final String TARGET_PATH = "/api/regions/unlock/reward";
    
    @Override
    public Mono<Void> filter(ServerWebExchange exchange, GatewayFilterChain chain) {
        String path = exchange.getRequest().getPath().toString();
        String method = exchange.getRequest().getMethod().toString();
        long startTime = System.currentTimeMillis();
        String requestId = String.valueOf(startTime);
        
        // regions/unlock 경로가 아니면 필터 건너뛰기
        if (!path.equals(TARGET_PATH)) {
            log.debug("🔍 RegionsUnlockFilter 건너뛰기 - path: {} (요청 ID: {})", path, requestId);
            return chain.filter(exchange);
        }
        
        log.info("🎫 RegionsUnlockFilter 시작 - method: {}, path: {} (요청 ID: {})", method, path, requestId);
        log.debug("🌐 Request Headers: {}", exchange.getRequest().getHeaders());
        log.debug("🔗 Request URI: {}", exchange.getRequest().getURI());
        log.debug("📡 Remote Address: {}", exchange.getRequest().getRemoteAddress());
        
        try {
            // 1. JwtAuthorizationFilter에서 파싱한 정보를 attributes에서 가져오기
            log.debug("🔍 ServerWebExchange attributes에서 사용자 정보 조회 시작 (요청 ID: {})", requestId);
            log.debug("📋 현재 attributes 상태: {}", exchange.getAttributes());
            
            String userId = exchange.getAttribute("userId");
            String coupleId = exchange.getAttribute("coupleId");
            
            log.info("👤 사용자 정보 조회 완료 - userId: {}, coupleId: {} (요청 ID: {})", userId, coupleId, requestId);
            log.debug("🔍 attributes 조회 결과 - userId 존재: {}, coupleId 존재: {}", userId != null, coupleId != null);
            log.debug("📋 전체 attributes 키 목록: {}", exchange.getAttributes().keySet());
            log.debug("🔍 attributes 상세 내용: {}", exchange.getAttributes());
            
            // 사용자 정보 검증
            if (userId == null) {
                log.error("❌ ServerWebExchange attributes에 userId가 없습니다 (요청 ID: {})", requestId);
                throw new IllegalArgumentException("사용자 정보가 없습니다. 인증이 필요합니다.");
            }
            
            if (coupleId == null) {
                log.warn("⚠️ ServerWebExchange attributes에 coupleId가 없습니다 - 아직 커플 매칭이 안 된 상태일 수 있습니다 (요청 ID: {})", requestId);
                throw new IllegalArgumentException("아직 커플 매칭이 완료되지 않았습니다. regions/unlock 기능을 사용하려면 먼저 커플 매칭을 완료해주세요.");
            }
    
            // 2. Request Body에서 regions 정보 추출
            log.debug("📝 Request Body 파싱 시작 (요청 ID: {})", requestId);
            log.debug("📊 Request Body Content-Type: {}", exchange.getRequest().getHeaders().getContentType());
            log.debug("📏 Request Body Content-Length: {}", exchange.getRequest().getHeaders().getContentLength());
            return extractRegionsFromBody(exchange)
                .flatMap(regions -> {
                    log.info("📍 지역 정보 추출 완료 - regions: {} (요청 ID: {})", regions, requestId);
                    
                    // 3. Redis에서 티켓 정보 조회 및 검증
                    log.debug("🔍 티켓 검증 프로세스 시작 - coupleId: {} (요청 ID: {})", coupleId, requestId);
                    return validateTicketAndProcess(exchange, coupleId, regions)
                        .flatMap(isAllowed -> {
                            long processingTime = System.currentTimeMillis() - startTime;
                            if (isAllowed) {
                                log.info("✅ 티켓 검증 통과 - regions/unlock 요청 허용 (처리시간: {}ms, 요청 ID: {})", processingTime, requestId);
                                return chain.filter(exchange);
                            } else {
                                log.warn("❌ 티켓 검증 실패 - regions/unlock 요청 차단 (처리시간: {}ms, 요청 ID: {})", processingTime, requestId);
                                return sendTicketErrorResponse(exchange);
                            }
                        });
                })
                .onErrorResume(error -> {
                    long processingTime = System.currentTimeMillis() - startTime;
                    log.error("🚨 RegionsUnlockFilter 에러 (처리시간: {}ms, 요청 ID: {}): {}", processingTime, requestId, error.getMessage(), error);
                    return sendErrorResponse(exchange, "티켓 검증 중 오류가 발생했습니다.");
                });
                
        } catch (Exception e) {
            long processingTime = System.currentTimeMillis() - startTime;
            log.error("🚨 RegionsUnlockFilter 초기화 에러 (처리시간: {}ms, 요청 ID: {}): {}", processingTime, requestId, e.getMessage(), e);
            return sendErrorResponse(exchange, "티켓 검증 중 오류가 발생했습니다.");
        }
    }
    
    
    /**
     * Request Body에서 regions 정보 추출
     * - {"regions": [...]} 또는 ["a","b"] 형태 모두 지원
     */
    private Mono<String> extractRegionsFromBody(ServerWebExchange exchange) {
        log.debug("📝 Request Body 읽기 시작");
        return exchange.getRequest().getBody()
            .collectList()
            .flatMap(dataBuffers -> {
                byte[] bytes = new byte[dataBuffers.stream().mapToInt(DataBuffer::readableByteCount).sum()];
                int offset = 0;
                for (DataBuffer buffer : dataBuffers) {
                    int count = buffer.readableByteCount();
                    buffer.read(bytes, offset, count);
                    offset += count;
                }

                try {
                    String body = new String(bytes, StandardCharsets.UTF_8);
                    log.info("📋 Request Body 원본 내용: {}", body);
                    log.info("📊 Request Body 길이: {} characters", body.length());
                    log.info("🔍 Request Body 첫 200자: {}", body.length() > 200 ? body.substring(0, 200) + "..." : body);

                    // --- case 1: JSON 배열 ---
                    if (body.trim().startsWith("[")) {
                        log.info("🔍 Case 1: Body가 JSON 배열로 감지됨");
                        log.info("📊 배열 시작 확인: body.trim().startsWith(\"[\") = {}", body.trim().startsWith("["));
                        java.util.List<?> list = objectMapper.readValue(body, java.util.List.class);
                        log.info("✅ 배열 파싱 완료 - {} items", list.size());
                        log.info("📋 배열 내용: {}", list);
                        String regions = objectMapper.writeValueAsString(list);
                        log.info("📍 regions(JSON): {}", regions);
                        return Mono.just(regions);
                    }

                    // --- case 2: JSON 객체 ---
                    log.info("🔍 Case 2: JSON 객체로 처리 시작");
                    Map<String, Object> bodyMap = objectMapper.readValue(body, Map.class);
                    log.info("📋 bodyMap 전체 내용: {}", bodyMap);
                    log.info("📊 bodyMap 키 목록: {}", bodyMap.keySet());
                    
                    Object regionsObj = bodyMap.get("regions");
                    log.info("📍 regionsObj 존재 여부: {}", regionsObj != null);
                    log.info("📍 regionsObj 타입: {}", regionsObj != null ? regionsObj.getClass().getName() : "null");
                    log.info("📍 regionsObj 값: {}", regionsObj);
                    
                    if (regionsObj == null) {
                        log.error("❌ regions 필드가 없습니다 - bodyMap: {}", bodyMap);
                        return Mono.error(new IllegalArgumentException("Request body에 'regions' 필드가 없습니다."));
                    }

                    String regions;
                    log.info("🔍 regionsObj 타입 체크 시작");
                    log.info("📊 instanceof java.util.List: {}", regionsObj instanceof java.util.List);
                    log.info("📊 instanceof String: {}", regionsObj instanceof String);
                    
                    if (regionsObj instanceof java.util.List) {
                        log.info("✅ ArrayList 감지 - JSON 문자열로 변환 시작");
                        regions = objectMapper.writeValueAsString(regionsObj);
                        log.info("✅ ArrayList → JSON 문자열 변환 완료: {}", regions);
                    } else if (regionsObj instanceof String) {
                        log.info("✅ String 감지 - 그대로 사용");
                        regions = (String) regionsObj;
                        log.info("✅ String 그대로 사용: {}", regions);
                    } else {
                        log.error("❌ 지원되지 않는 타입 - 타입: {}, 값: {}", regionsObj.getClass().getName(), regionsObj);
                        return Mono.error(new IllegalArgumentException("regions 필드의 타입이 올바르지 않습니다."));
                    }

                    log.info("✅ regions 최종 추출 완료: {}", regions);
                    log.info("📊 regions 최종 타입: {}", regions.getClass().getSimpleName());
                    return Mono.just(regions);

                } catch (Exception e) {
                    log.error("❌ Request Body 파싱 실패: {}", e.getMessage());
                    log.error("❌ 에러 스택 트레이스:", e);
                    log.error("❌ Request Body 원본: {}", new String(bytes, StandardCharsets.UTF_8));
                    return Mono.error(new IllegalArgumentException("Request Body 파싱 실패: " + e.getMessage()));
                }
            });
    }
    
    /**
     * 티켓 정보 검증 및 처리
     * Redis에서 coupleId로 티켓 정보를 조회하고 비즈니스 로직에 따라 허용/차단 결정
     * Redis 캐시 미스 시 Auth Service에서 데이터를 가져와서 Redis에 캐싱
     */
    private Mono<Boolean> validateTicketAndProcess(ServerWebExchange exchange, String coupleId, String regions) {
        log.info("🔍 티켓 검증 시작 - coupleId: {}, regions: {}", coupleId, regions);
        log.debug("📊 티켓 검증 파라미터 상세:");
        log.debug("  - coupleId 타입: {}, 길이: {}", coupleId.getClass().getSimpleName(), coupleId.length());
        log.debug("  - regions 타입: {}, 길이: {}", regions.getClass().getSimpleName(), regions.length());
        log.debug("  - regions 내용: {}", regions);
        
        try {
            // Redis에서 티켓 정보 조회 (동기식)
            log.debug("🔍 Redis에서 티켓 정보 조회 시작 - coupleId: {}", coupleId);
            log.debug("📊 Redis 조회 전 상태:");
            log.debug("  - coupleId: {}", coupleId);
            log.debug("  - Redis 키 예상값: coupleId:{}", coupleId);
            
            long redisStartTime = System.currentTimeMillis();
            Object ticketData = redisService.getCoupleTicketInfo(coupleId);
            long redisQueryTime = System.currentTimeMillis() - redisStartTime;
            
            log.debug("⏱️ Redis 조회 시간: {}ms", redisQueryTime);
            log.debug("📊 Redis 조회 결과: {}", ticketData != null ? "데이터 존재" : "데이터 없음");
            
            if (ticketData == null) {
                log.warn("❌ Redis 캐시 미스 - coupleId: {}", coupleId);
                log.warn("📊 Redis 캐시 미스 상세:");
                log.warn("  - 조회 시간: {}ms", redisQueryTime);
                log.warn("  - Redis 키: coupleId:{}", coupleId);
                log.info("🔄 Auth Service에서 티켓 정보 조회 시작 - coupleId: {}", coupleId);
                // Redis 캐시 미스 시 Auth Service에서 데이터 가져오기
                return fetchTicketFromAuthServiceAndCache(exchange, coupleId)
                    .flatMap(fetchedTicketData -> {
                        if (fetchedTicketData != null) {
                            log.info("✅ Auth Service에서 티켓 정보 조회 성공 - coupleId: {}", coupleId);
                            return processTicketLogicWithData(coupleId, fetchedTicketData, exchange);
                        } else {
                            log.error("❌ Auth Service에서 티켓 정보 조회 실패 - coupleId: {}", coupleId);
                            return Mono.just(false);
                        }
                    });
            }
            
            log.info("✅ Redis 캐시 히트 - coupleId: {}", coupleId);
            log.info("📊 Redis 캐시 히트 상세:");
            log.info("  - 조회 시간: {}ms", redisQueryTime);
            log.info("  - 데이터 타입: {}", ticketData.getClass().getSimpleName());
            log.debug("  - 데이터 내용: {}", ticketData);
            // Redis에 데이터가 있는 경우 기존 로직 처리
            return processTicketLogicWithData(coupleId, ticketData, exchange);
                
        } catch (Exception e) {
            log.error("🚨 티켓 검증 중 오류 - coupleId: {}, error: {}", coupleId, e.getMessage(), e);
            return Mono.just(false);
        }
    }
    
    /**
     * Auth Service에서 티켓 정보를 가져와서 Redis에 캐싱
     * Write-Through 패턴의 캐시 미스 처리
     */
    private Mono<Object> fetchTicketFromAuthServiceAndCache(ServerWebExchange exchange, String coupleId) {
        log.info("🔄 Auth Service에서 티켓 정보 조회 시작 - coupleId: {}", coupleId);
        log.debug("📊 Auth Service 호출 상세:");
        log.debug("  - coupleId: {}", coupleId);
        log.debug("  - 호출 시간: {}", java.time.OffsetDateTime.now());
        
        String jwtToken = extractJwtTokenFromRequest(exchange);
        log.debug("🔐 JWT 토큰 추출 결과:");
        log.debug("  - 토큰 존재: {}", jwtToken != null);
        log.debug("  - 토큰 길이: {}", jwtToken != null ? jwtToken.length() : 0);
        
        if (jwtToken == null) {
            log.error("❌ JWT 토큰이 없어서 Auth Service 호출 불가 - coupleId: {}", coupleId);
            log.error("🔍 Authorization 헤더 확인: {}", exchange.getRequest().getHeaders().getFirst("Authorization"));
            return Mono.empty();
        }
        
        log.debug("🔐 JWT 토큰 확인 완료 - token length: {}", jwtToken.length());
        log.debug("📡 CouplesApiClient.getTicketInfo 호출 시작");
        log.debug("📊 API 호출 상세:");
        log.debug("  - JWT 토큰 앞 20자: {}", jwtToken.substring(0, Math.min(20, jwtToken.length())));
        log.debug("  - JWT 토큰 뒤 20자: {}", jwtToken.substring(Math.max(0, jwtToken.length() - 20)));
        
        return couplesApiClient.getTicketInfo(jwtToken)
            .map(ticketResponse -> {
                log.debug("📋 TicketResponse 수신 - ticket: {}, lastSyncedAt: {}", 
                         ticketResponse.getTicket(), ticketResponse.getLastSyncedAt());
                log.debug("📊 TicketResponse 상세 정보:");
                log.debug("  - ticket 타입: {}", ticketResponse.getTicket().getClass().getSimpleName());
                log.debug("  - lastSyncedAt 타입: {}", ticketResponse.getLastSyncedAt().getClass().getSimpleName());
                log.debug("  - TicketResponse 전체: {}", ticketResponse);
                
                // TicketResponse를 Map으로 변환
                log.debug("🔄 TicketResponse를 Map으로 변환 시작");
                Map<String, Object> ticketData = Map.of(
                    "coupleId", coupleId,
                    "ticket", ticketResponse.getTicket(),
                    "lastSyncedAt", ticketResponse.getLastSyncedAt()
                );
                log.debug("📊 변환된 ticketData: {}", ticketData);
                
                log.info("✅ Auth Service에서 티켓 정보 조회 성공 - coupleId: {}, ticket: {}", 
                        coupleId, ticketResponse.getTicket());
                
                // Redis에 캐싱 (Write-Through 패턴 적용)
                log.debug("💾 Redis에 티켓 정보 캐싱 시작 - coupleId: {}", coupleId);
                log.debug("📊 캐싱할 데이터: {}", ticketData);
                long cacheStartTime = System.currentTimeMillis();
                redisService.updateCoupleTicketInfo(coupleId, ticketData);
                long cacheTime = System.currentTimeMillis() - cacheStartTime;
                log.debug("⏱️ Redis 캐싱 시간: {}ms", cacheTime);
                
                return (Object) ticketData;
            })
            .doOnError(error -> log.error("❌ Auth Service 티켓 정보 조회 실패 - coupleId: {}, error: {}", 
                                         coupleId, error.getMessage()))
<<<<<<< HEAD
<<<<<<< HEAD
                .onErrorResume(error -> {
                    log.error("⚠️ Auth Service 통신 실패로 티켓 데이터 없음 (coupleId={})", coupleId);
                    return Mono.empty();
                });

=======
=======
>>>>>>> a78a312e
            .onErrorResume(error -> {
                log.error("❌ Auth Service 티켓 정보 조회 실패로 빈 Mono 반환 - coupleId: {}", coupleId);
                return Mono.empty();
            });
<<<<<<< HEAD
>>>>>>> 9e71105 (feat: update Gateway for proper unlock flow separation)
=======
>>>>>>> a78a312e
    }
    
    /**
     * 티켓 데이터로 비즈니스 로직 처리
     * 공통 로직을 별도 메서드로 분리
     */
    private Mono<Boolean> processTicketLogicWithData(String coupleId, Object ticketData, ServerWebExchange exchange) {
        log.debug("🔍 티켓 데이터 처리 시작 - coupleId: {}", coupleId);
        log.debug("📊 입력 데이터 상세:");
        log.debug("  - coupleId: {}", coupleId);
        log.debug("  - ticketData 타입: {}", ticketData.getClass().getSimpleName());
        log.debug("  - ticketData 내용: {}", ticketData);
        
        try {
            // JSON 파싱하여 티켓 정보 추출
            log.debug("📋 티켓 데이터 JSON 파싱 시작");
            log.debug("📊 파싱 전 ticketData: {}", ticketData);
            @SuppressWarnings("unchecked")
            Map<String, Object> ticketMap = objectMapper.convertValue(ticketData, Map.class);
            log.debug("📊 파싱 후 ticketMap: {}", ticketMap);
            
            int ticket = (Integer) ticketMap.get("ticket");
            String redisCoupleId = String.valueOf(ticketMap.get("coupleId")); // coupleId를 string으로 변환
            
            log.info("🎫 티켓 정보 - coupleId: {}, ticket: {}", redisCoupleId, ticket);
            log.debug("📊 티켓 상세 정보 - ticketMap: {}", ticketMap);
            log.debug("📊 티켓 필드 상세:");
            log.debug("  - ticket 타입: {}, 값: {}", ticketMap.get("ticket").getClass().getSimpleName(), ticket);
            log.debug("  - coupleId 타입: {}, 값: {}", ticketMap.get("coupleId").getClass().getSimpleName(), redisCoupleId);
            log.debug("  - lastSyncedAt: {}", ticketMap.get("lastSyncedAt"));
            
            // JWT 토큰 추출 (비동기 API 호출용)
            String jwtToken = extractJwtTokenFromRequest(exchange);
            log.debug("🔐 JWT 토큰 추출 완료 - token length: {}", jwtToken != null ? jwtToken.length() : 0);
            
            // 비즈니스 로직 처리
            log.debug("⚙️ 티켓 비즈니스 로직 처리 시작");
            return processTicketLogic(coupleId, ticketMap, ticket, jwtToken, redisCoupleId)
                .map(updatedTicketMap -> {
                    log.debug("💾 Redis 티켓 정보 업데이트 시작 - coupleId: {}", coupleId);
                    // Redis 업데이트 (Write-Through 패턴이 자동으로 적용됨)
                    redisService.updateCoupleTicketInfo(coupleId, updatedTicketMap);
                    log.debug("✅ Redis 티켓 정보 업데이트 완료 - coupleId: {}", coupleId);
                    return true;
                });
                
        } catch (Exception e) {
            log.error("🚨 티켓 데이터 처리 중 오류 - coupleId: {}, error: {}", coupleId, e.getMessage(), e);
            return Mono.just(false);
        }
    }
    
    /**
     * 티켓 비즈니스 로직 처리
     * 티켓이 있으면 1 차감하고 허용, 없으면 차단
     * Auth Service에 실제 티켓 차감 요청
     */
    private Mono<Map<String, Object>> processTicketLogic(String coupleId, Map<String, Object> ticketMap, 
                                                         int ticket, String jwtToken, String redisCoupleId) {
        
        log.debug("🎫 티켓 비즈니스 로직 검증 - ticket: {}", ticket);
        log.debug("📊 비즈니스 로직 입력 파라미터:");
        log.debug("  - coupleId: {}", coupleId);
        log.debug("  - ticket: {} (타입: int)", ticket);
        log.debug("  - redisCoupleId: {}", redisCoupleId);
        log.debug("  - jwtToken 존재: {}", jwtToken != null);
        
        if (ticket > 0) {
            // Auth Service에 티켓 차감 요청
            log.info("🎫 Auth Service에 티켓 차감 요청 - coupleId: {}, ticket: {} → {}", coupleId, ticket, ticket - 1);
            
            return couplesApiClient.consumeTicket(coupleId, jwtToken)
                .map(success -> {
                    if (success) {
                        // 티켓 차감 성공 - Redis 업데이트
                        Map<String, Object> updatedTicketMap = new java.util.HashMap<>(ticketMap);
                        updatedTicketMap.put("coupleId", redisCoupleId);
                        updatedTicketMap.put("ticket", ticket - 1);
                        updatedTicketMap.put("lastSyncedAt", java.time.OffsetDateTime.now().toString());
                        
                        // Redis에 업데이트된 티켓 정보 저장
                        redisService.updateCoupleTicketInfo(coupleId, updatedTicketMap);
                        
                        log.info("✅ 티켓 차감 및 Redis 업데이트 완료 - coupleId: {}, ticket: {}", coupleId, ticket - 1);
                        return updatedTicketMap;
                    } else {
                        log.warn("❌ Auth Service에서 티켓 차감 실패 - coupleId: {}", coupleId);
                        throw new RuntimeException("티켓 차감 실패");
                    }
                })
                .onErrorResume(error -> {
                    log.error("❌ 티켓 차감 중 오류 - coupleId: {}, error: {}", coupleId, error.getMessage());
                    return Mono.error(new RuntimeException("티켓 차감 중 오류가 발생했습니다"));
                });
            
        } else {
            // 티켓 부족으로 차단
            log.warn("❌ 티켓 부족 - coupleId: {}, ticket: {}", coupleId, ticket);
            log.debug("🚫 regions/unlock 요청 차단 - 티켓 부족");
            log.debug("📊 티켓 부족 상세:");
            log.debug("  - 현재 티켓: {}", ticket);
            log.debug("  - 필요한 티켓: 1");
            log.debug("  - 부족한 티켓: {}", 1 - ticket);
            return Mono.error(new RuntimeException("티켓이 없습니다."));
        }
    }
    
    // Auth Service에 직접 티켓 차감 요청하여 실제 DB 동기화
    // Redis는 캐시 역할로만 사용
    
    /**
     * 현재 요청에서 JWT 토큰 추출
     * Authorization 헤더에서 Bearer 토큰을 추출 (Base64 디코딩 방식)
     */
    private String extractJwtTokenFromRequest(ServerWebExchange exchange) {
        log.debug("🔐 JWT 토큰 추출 시작");
        String authHeader = exchange.getRequest().getHeaders().getFirst(HttpHeaders.AUTHORIZATION);
        log.debug("📊 Authorization 헤더:");
        log.debug("  - 존재 여부: {}", authHeader != null);
        log.debug("  - 내용: {}", authHeader);
        
        if (authHeader != null && authHeader.startsWith("Bearer ")) {
            String token = authHeader.replace("Bearer ", "").trim();
            log.debug("✅ JWT 토큰 추출 성공 - 길이: {}", token.length());
            return token;
        }
        
        log.debug("❌ JWT 토큰 추출 실패 - Bearer 토큰 없음");
        return null;
    }
    
    /**
     * 티켓 부족 에러 응답 전송
     */
    private Mono<Void> sendTicketErrorResponse(ServerWebExchange exchange) {
        return sendErrorResponse(exchange, "티켓이 없습니다.");
    }
    
    /**
     * 에러 응답 전송
     */
    private Mono<Void> sendErrorResponse(ServerWebExchange exchange, String message) {
        var response = exchange.getResponse();
        response.setStatusCode(HttpStatus.FORBIDDEN);
        response.getHeaders().add(HttpHeaders.CONTENT_TYPE, MediaType.APPLICATION_JSON_VALUE);
        
        String json = String.format(
            "{\"responseMessage\": \"%s\"}", 
            message
        );
        
        var buffer = response.bufferFactory().wrap(json.getBytes(StandardCharsets.UTF_8));
        return response.writeWith(Mono.just(buffer));
    }
    
    @Override
    public int getOrder() {
        // JwtAuthorizationFilter(-1) 다음에 실행되도록 설정
        return 1;
    }
}<|MERGE_RESOLUTION|>--- conflicted
+++ resolved
@@ -318,24 +318,10 @@
             })
             .doOnError(error -> log.error("❌ Auth Service 티켓 정보 조회 실패 - coupleId: {}, error: {}", 
                                          coupleId, error.getMessage()))
-<<<<<<< HEAD
-<<<<<<< HEAD
-                .onErrorResume(error -> {
-                    log.error("⚠️ Auth Service 통신 실패로 티켓 데이터 없음 (coupleId={})", coupleId);
-                    return Mono.empty();
-                });
-
-=======
-=======
->>>>>>> a78a312e
             .onErrorResume(error -> {
                 log.error("❌ Auth Service 티켓 정보 조회 실패로 빈 Mono 반환 - coupleId: {}", coupleId);
                 return Mono.empty();
             });
-<<<<<<< HEAD
->>>>>>> 9e71105 (feat: update Gateway for proper unlock flow separation)
-=======
->>>>>>> a78a312e
     }
     
     /**
