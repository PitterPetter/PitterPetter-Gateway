package PitterPetter.loventure.gateway.filter;

import java.nio.charset.StandardCharsets;
import java.util.Base64;
import java.util.Map;

import org.slf4j.Logger;
import org.slf4j.LoggerFactory;
import org.springframework.cloud.gateway.filter.GatewayFilterChain;
import org.springframework.cloud.gateway.filter.GlobalFilter;
import org.springframework.core.Ordered;
import org.springframework.core.io.buffer.DataBuffer;
import org.springframework.http.HttpHeaders;
import org.springframework.http.HttpStatus;
import org.springframework.http.MediaType;
import org.springframework.stereotype.Component;
import org.springframework.web.server.ServerWebExchange;

import com.fasterxml.jackson.databind.ObjectMapper;

import PitterPetter.loventure.gateway.client.CouplesApiClient;
import PitterPetter.loventure.gateway.service.RedisService;
import lombok.RequiredArgsConstructor;
import reactor.core.publisher.Mono;

/**
 * Regions Unlock 필터
 * regions/unlock 경로로 들어오는 요청을 가로채서 티켓 상태를 검증하고
 * 허용/차단을 결정하는 필터
 */
@Component
@RequiredArgsConstructor
public class RegionsUnlockFilter implements GlobalFilter, Ordered {
    
    private static final Logger log = LoggerFactory.getLogger(RegionsUnlockFilter.class);
    private final ObjectMapper objectMapper;
    private final RedisService redisService;
    private final CouplesApiClient couplesApiClient;
    
    // 필터가 적용될 경로
    private static final String TARGET_PATH = "/api/regions/unlock";
    
    @Override
    public Mono<Void> filter(ServerWebExchange exchange, GatewayFilterChain chain) {
        String path = exchange.getRequest().getPath().toString();
        String method = exchange.getRequest().getMethod().toString();
        long startTime = System.currentTimeMillis();
        String requestId = String.valueOf(startTime);
        
        // regions/unlock 경로가 아니면 필터 건너뛰기
        if (!path.equals(TARGET_PATH)) {
            log.debug("🔍 RegionsUnlockFilter 건너뛰기 - path: {} (요청 ID: {})", path, requestId);
            return chain.filter(exchange);
        }
        
        log.info("🎫 RegionsUnlockFilter 시작 - method: {}, path: {} (요청 ID: {})", method, path, requestId);
        log.debug("🌐 Request Headers: {}", exchange.getRequest().getHeaders());
        log.debug("🔗 Request URI: {}", exchange.getRequest().getURI());
        log.debug("📡 Remote Address: {}", exchange.getRequest().getRemoteAddress());
        
        try {
            // 1. JwtAuthorizationFilter에서 파싱한 정보를 attributes에서 가져오기
            log.debug("🔍 ServerWebExchange attributes에서 사용자 정보 조회 시작 (요청 ID: {})", requestId);
            log.debug("📋 현재 attributes 상태: {}", exchange.getAttributes());
            
            String userId = exchange.getAttribute("userId");
            String coupleId = exchange.getAttribute("coupleId");
            
            log.info("👤 사용자 정보 조회 완료 - userId: {}, coupleId: {} (요청 ID: {})", userId, coupleId, requestId);
            log.debug("🔍 attributes 조회 결과 - userId 존재: {}, coupleId 존재: {}", userId != null, coupleId != null);
            log.debug("📋 전체 attributes 키 목록: {}", exchange.getAttributes().keySet());
            log.debug("🔍 attributes 상세 내용: {}", exchange.getAttributes());
            
            // 사용자 정보 검증
            if (userId == null) {
                log.error("❌ ServerWebExchange attributes에 userId가 없습니다 (요청 ID: {})", requestId);
                throw new IllegalArgumentException("사용자 정보가 없습니다. 인증이 필요합니다.");
            }
            
            if (coupleId == null) {
                log.warn("⚠️ ServerWebExchange attributes에 coupleId가 없습니다 - 아직 커플 매칭이 안 된 상태일 수 있습니다 (요청 ID: {})", requestId);
                throw new IllegalArgumentException("아직 커플 매칭이 완료되지 않았습니다. regions/unlock 기능을 사용하려면 먼저 커플 매칭을 완료해주세요.");
            }
    
            // 2. Request Body에서 regions 정보 추출
            log.debug("📝 Request Body 파싱 시작 (요청 ID: {})", requestId);
            log.debug("📊 Request Body Content-Type: {}", exchange.getRequest().getHeaders().getContentType());
            log.debug("📏 Request Body Content-Length: {}", exchange.getRequest().getHeaders().getContentLength());
            return extractRegionsFromBody(exchange)
                .flatMap(regions -> {
                    log.info("📍 지역 정보 추출 완료 - regions: {} (요청 ID: {})", regions, requestId);
                    
                    // 3. Redis에서 티켓 정보 조회 및 검증
                    log.debug("🔍 티켓 검증 프로세스 시작 - coupleId: {} (요청 ID: {})", coupleId, requestId);
                    return validateTicketAndProcess(exchange, coupleId, regions)
                        .flatMap(isAllowed -> {
                            long processingTime = System.currentTimeMillis() - startTime;
                            if (isAllowed) {
                                log.info("✅ 티켓 검증 통과 - regions/unlock 요청 허용 (처리시간: {}ms, 요청 ID: {})", processingTime, requestId);
                                return chain.filter(exchange);
                            } else {
                                log.warn("❌ 티켓 검증 실패 - regions/unlock 요청 차단 (처리시간: {}ms, 요청 ID: {})", processingTime, requestId);
                                return sendTicketErrorResponse(exchange);
                            }
                        });
                })
                .onErrorResume(error -> {
                    long processingTime = System.currentTimeMillis() - startTime;
                    log.error("🚨 RegionsUnlockFilter 에러 (처리시간: {}ms, 요청 ID: {}): {}", processingTime, requestId, error.getMessage(), error);
                    return sendErrorResponse(exchange, "티켓 검증 중 오류가 발생했습니다.");
                });
                
        } catch (Exception e) {
            long processingTime = System.currentTimeMillis() - startTime;
            log.error("🚨 RegionsUnlockFilter 초기화 에러 (처리시간: {}ms, 요청 ID: {}): {}", processingTime, requestId, e.getMessage(), e);
            return sendErrorResponse(exchange, "티켓 검증 중 오류가 발생했습니다.");
        }
    }
    
    
    /**
     * Request Body에서 regions 정보 추출
     * - {"regions": [...]} 또는 ["a","b"] 형태 모두 지원
     */
    private Mono<String> extractRegionsFromBody(ServerWebExchange exchange) {
        log.debug("📝 Request Body 읽기 시작");
        return exchange.getRequest().getBody()
            .collectList()
            .flatMap(dataBuffers -> {
                byte[] bytes = new byte[dataBuffers.stream().mapToInt(DataBuffer::readableByteCount).sum()];
                int offset = 0;
                for (DataBuffer buffer : dataBuffers) {
                    int count = buffer.readableByteCount();
                    buffer.read(bytes, offset, count);
                    offset += count;
                }

                try {
                    String body = new String(bytes, StandardCharsets.UTF_8);
                    log.info("📋 Request Body 원본 내용: {}", body);
                    log.info("📊 Request Body 길이: {} characters", body.length());
                    log.info("🔍 Request Body 첫 200자: {}", body.length() > 200 ? body.substring(0, 200) + "..." : body);

                    // --- case 1: JSON 배열 ---
                    if (body.trim().startsWith("[")) {
                        log.info("🔍 Case 1: Body가 JSON 배열로 감지됨");
                        log.info("📊 배열 시작 확인: body.trim().startsWith(\"[\") = {}", body.trim().startsWith("["));
                        java.util.List<?> list = objectMapper.readValue(body, java.util.List.class);
                        log.info("✅ 배열 파싱 완료 - {} items", list.size());
                        log.info("📋 배열 내용: {}", list);
                        String regions = objectMapper.writeValueAsString(list);
                        log.info("📍 regions(JSON): {}", regions);
                        return Mono.just(regions);
                    }

                    // --- case 2: JSON 객체 ---
                    log.info("🔍 Case 2: JSON 객체로 처리 시작");
                    Map<String, Object> bodyMap = objectMapper.readValue(body, Map.class);
                    log.info("📋 bodyMap 전체 내용: {}", bodyMap);
                    log.info("📊 bodyMap 키 목록: {}", bodyMap.keySet());
                    
                    Object regionsObj = bodyMap.get("regions");
                    log.info("📍 regionsObj 존재 여부: {}", regionsObj != null);
                    log.info("📍 regionsObj 타입: {}", regionsObj != null ? regionsObj.getClass().getName() : "null");
                    log.info("📍 regionsObj 값: {}", regionsObj);
                    
                    if (regionsObj == null) {
                        log.error("❌ regions 필드가 없습니다 - bodyMap: {}", bodyMap);
                        return Mono.error(new IllegalArgumentException("Request body에 'regions' 필드가 없습니다."));
                    }

                    String regions;
                    log.info("🔍 regionsObj 타입 체크 시작");
                    log.info("📊 instanceof java.util.List: {}", regionsObj instanceof java.util.List);
                    log.info("📊 instanceof String: {}", regionsObj instanceof String);
                    
                    if (regionsObj instanceof java.util.List) {
                        log.info("✅ ArrayList 감지 - JSON 문자열로 변환 시작");
                        regions = objectMapper.writeValueAsString(regionsObj);
                        log.info("✅ ArrayList → JSON 문자열 변환 완료: {}", regions);
                    } else if (regionsObj instanceof String) {
                        log.info("✅ String 감지 - 그대로 사용");
                        regions = (String) regionsObj;
                        log.info("✅ String 그대로 사용: {}", regions);
                    } else {
                        log.error("❌ 지원되지 않는 타입 - 타입: {}, 값: {}", regionsObj.getClass().getName(), regionsObj);
                        return Mono.error(new IllegalArgumentException("regions 필드의 타입이 올바르지 않습니다."));
                    }

                    log.info("✅ regions 최종 추출 완료: {}", regions);
                    log.info("📊 regions 최종 타입: {}", regions.getClass().getSimpleName());
                    return Mono.just(regions);

                } catch (Exception e) {
                    log.error("❌ Request Body 파싱 실패: {}", e.getMessage());
                    log.error("❌ 에러 스택 트레이스:", e);
                    log.error("❌ Request Body 원본: {}", new String(bytes, StandardCharsets.UTF_8));
                    return Mono.error(new IllegalArgumentException("Request Body 파싱 실패: " + e.getMessage()));
                }
            });
    }
    
    /**
     * 티켓 정보 검증 및 처리
     * Redis에서 coupleId로 티켓 정보를 조회하고 비즈니스 로직에 따라 허용/차단 결정
     * Redis 캐시 미스 시 Auth Service에서 데이터를 가져와서 Redis에 캐싱
     */
    private Mono<Boolean> validateTicketAndProcess(ServerWebExchange exchange, String coupleId, String regions) {
        log.info("🔍 티켓 검증 시작 - coupleId: {}, regions: {}", coupleId, regions);
        log.debug("📊 티켓 검증 파라미터 상세:");
        log.debug("  - coupleId 타입: {}, 길이: {}", coupleId.getClass().getSimpleName(), coupleId.length());
        log.debug("  - regions 타입: {}, 길이: {}", regions.getClass().getSimpleName(), regions.length());
        log.debug("  - regions 내용: {}", regions);
        
        try {
            // Redis에서 티켓 정보 조회 (동기식)
            log.debug("🔍 Redis에서 티켓 정보 조회 시작 - coupleId: {}", coupleId);
            log.debug("📊 Redis 조회 전 상태:");
            log.debug("  - coupleId: {}", coupleId);
            log.debug("  - Redis 키 예상값: coupleId:{}", coupleId);
            
            long redisStartTime = System.currentTimeMillis();
            Object ticketData = redisService.getCoupleTicketInfo(coupleId);
            long redisQueryTime = System.currentTimeMillis() - redisStartTime;
            
            log.debug("⏱️ Redis 조회 시간: {}ms", redisQueryTime);
            log.debug("📊 Redis 조회 결과: {}", ticketData != null ? "데이터 존재" : "데이터 없음");
            
            if (ticketData == null) {
                log.warn("❌ Redis 캐시 미스 - coupleId: {}", coupleId);
                log.warn("📊 Redis 캐시 미스 상세:");
                log.warn("  - 조회 시간: {}ms", redisQueryTime);
                log.warn("  - Redis 키: coupleId:{}", coupleId);
                log.info("🔄 Auth Service에서 티켓 정보 조회 시작 - coupleId: {}", coupleId);
                // Redis 캐시 미스 시 Auth Service에서 데이터 가져오기
                return fetchTicketFromAuthServiceAndCache(exchange, coupleId)
                    .flatMap(fetchedTicketData -> {
                        if (fetchedTicketData != null) {
                            log.info("✅ Auth Service에서 티켓 정보 조회 성공 - coupleId: {}", coupleId);
                            return processTicketLogicWithData(coupleId, fetchedTicketData, exchange);
                        } else {
                            log.error("❌ Auth Service에서 티켓 정보 조회 실패 - coupleId: {}", coupleId);
                            return Mono.just(false);
                        }
                    });
            }
            
            log.info("✅ Redis 캐시 히트 - coupleId: {}", coupleId);
            log.info("📊 Redis 캐시 히트 상세:");
            log.info("  - 조회 시간: {}ms", redisQueryTime);
            log.info("  - 데이터 타입: {}", ticketData.getClass().getSimpleName());
            log.debug("  - 데이터 내용: {}", ticketData);
            // Redis에 데이터가 있는 경우 기존 로직 처리
            return processTicketLogicWithData(coupleId, ticketData, exchange);
                
        } catch (Exception e) {
            log.error("🚨 티켓 검증 중 오류 - coupleId: {}, error: {}", coupleId, e.getMessage(), e);
            return Mono.just(false);
        }
    }
    
    /**
     * Auth Service에서 티켓 정보를 가져와서 Redis에 캐싱
     * Write-Through 패턴의 캐시 미스 처리
     */
    private Mono<Object> fetchTicketFromAuthServiceAndCache(ServerWebExchange exchange, String coupleId) {
        log.info("🔄 Auth Service에서 티켓 정보 조회 시작 - coupleId: {}", coupleId);
        log.debug("📊 Auth Service 호출 상세:");
        log.debug("  - coupleId: {}", coupleId);
        log.debug("  - 호출 시간: {}", java.time.OffsetDateTime.now());
        
        String jwtToken = extractJwtTokenFromRequest(exchange);
        log.debug("🔐 JWT 토큰 추출 결과:");
        log.debug("  - 토큰 존재: {}", jwtToken != null);
        log.debug("  - 토큰 길이: {}", jwtToken != null ? jwtToken.length() : 0);
        
        if (jwtToken == null) {
            log.error("❌ JWT 토큰이 없어서 Auth Service 호출 불가 - coupleId: {}", coupleId);
            log.error("🔍 Authorization 헤더 확인: {}", exchange.getRequest().getHeaders().getFirst("Authorization"));
            return Mono.empty();
        }
        
        log.debug("🔐 JWT 토큰 확인 완료 - token length: {}", jwtToken.length());
        log.debug("📡 CouplesApiClient.getTicketInfo 호출 시작");
        log.debug("📊 API 호출 상세:");
        log.debug("  - JWT 토큰 앞 20자: {}", jwtToken.substring(0, Math.min(20, jwtToken.length())));
        log.debug("  - JWT 토큰 뒤 20자: {}", jwtToken.substring(Math.max(0, jwtToken.length() - 20)));
        
        return couplesApiClient.getTicketInfo(jwtToken)
            .map(ticketResponse -> {
                log.debug("📋 TicketResponse 수신 - ticket: {}, lastSyncedAt: {}", 
                         ticketResponse.getTicket(), ticketResponse.getLastSyncedAt());
                log.debug("📊 TicketResponse 상세 정보:");
                log.debug("  - ticket 타입: {}", ticketResponse.getTicket().getClass().getSimpleName());
                log.debug("  - lastSyncedAt 타입: {}", ticketResponse.getLastSyncedAt().getClass().getSimpleName());
                log.debug("  - TicketResponse 전체: {}", ticketResponse);
                
                // TicketResponse를 Map으로 변환
                log.debug("🔄 TicketResponse를 Map으로 변환 시작");
                Map<String, Object> ticketData = Map.of(
                    "coupleId", coupleId,
                    "ticket", ticketResponse.getTicket(),
                    "lastSyncedAt", ticketResponse.getLastSyncedAt()
                );
                log.debug("📊 변환된 ticketData: {}", ticketData);
                
                log.info("✅ Auth Service에서 티켓 정보 조회 성공 - coupleId: {}, ticket: {}", 
                        coupleId, ticketResponse.getTicket());
                
                // Redis에 캐싱 (Write-Through 패턴 적용)
                log.debug("💾 Redis에 티켓 정보 캐싱 시작 - coupleId: {}", coupleId);
                log.debug("📊 캐싱할 데이터: {}", ticketData);
                long cacheStartTime = System.currentTimeMillis();
                redisService.updateCoupleTicketInfo(coupleId, ticketData);
                long cacheTime = System.currentTimeMillis() - cacheStartTime;
                log.debug("⏱️ Redis 캐싱 시간: {}ms", cacheTime);
                
                return (Object) ticketData;
            })
            .doOnError(error -> log.error("❌ Auth Service 티켓 정보 조회 실패 - coupleId: {}, error: {}", 
                                         coupleId, error.getMessage()))
<<<<<<< HEAD
                .onErrorResume(error -> {
                    log.error("⚠️ Auth Service 통신 실패로 티켓 데이터 없음 (coupleId={})", coupleId);
                    return Mono.empty();
                });
=======
            .onErrorReturn(new Object()); // 실제 객체를 반환하여 NullPointerException 해결
>>>>>>> e3e1f21c
    }
    
    /**
     * 티켓 데이터로 비즈니스 로직 처리
     * 공통 로직을 별도 메서드로 분리
     */
    private Mono<Boolean> processTicketLogicWithData(String coupleId, Object ticketData, ServerWebExchange exchange) {
        log.debug("🔍 티켓 데이터 처리 시작 - coupleId: {}", coupleId);
        log.debug("📊 입력 데이터 상세:");
        log.debug("  - coupleId: {}", coupleId);
        log.debug("  - ticketData 타입: {}", ticketData.getClass().getSimpleName());
        log.debug("  - ticketData 내용: {}", ticketData);
        
        try {
            // JSON 파싱하여 티켓 정보 추출
            log.debug("📋 티켓 데이터 JSON 파싱 시작");
            log.debug("📊 파싱 전 ticketData: {}", ticketData);
            @SuppressWarnings("unchecked")
            Map<String, Object> ticketMap = objectMapper.convertValue(ticketData, Map.class);
            log.debug("📊 파싱 후 ticketMap: {}", ticketMap);
            
            int ticket = (Integer) ticketMap.get("ticket");
            String redisCoupleId = String.valueOf(ticketMap.get("coupleId")); // coupleId를 string으로 변환
            
            log.info("🎫 티켓 정보 - coupleId: {}, ticket: {}", redisCoupleId, ticket);
            log.debug("📊 티켓 상세 정보 - ticketMap: {}", ticketMap);
            log.debug("📊 티켓 필드 상세:");
            log.debug("  - ticket 타입: {}, 값: {}", ticketMap.get("ticket").getClass().getSimpleName(), ticket);
            log.debug("  - coupleId 타입: {}, 값: {}", ticketMap.get("coupleId").getClass().getSimpleName(), redisCoupleId);
            log.debug("  - lastSyncedAt: {}", ticketMap.get("lastSyncedAt"));
            
            // JWT 토큰 추출 (비동기 API 호출용)
            String jwtToken = extractJwtTokenFromRequest(exchange);
            log.debug("🔐 JWT 토큰 추출 완료 - token length: {}", jwtToken != null ? jwtToken.length() : 0);
            
            // 비즈니스 로직 처리
            log.debug("⚙️ 티켓 비즈니스 로직 처리 시작");
            return processTicketLogic(coupleId, ticketMap, ticket, jwtToken, redisCoupleId)
                .map(updatedTicketMap -> {
                    log.debug("💾 Redis 티켓 정보 업데이트 시작 - coupleId: {}", coupleId);
                    // Redis 업데이트 (Write-Through 패턴이 자동으로 적용됨)
                    redisService.updateCoupleTicketInfo(coupleId, updatedTicketMap);
                    log.debug("✅ Redis 티켓 정보 업데이트 완료 - coupleId: {}", coupleId);
                    return true;
                });
                
        } catch (Exception e) {
            log.error("🚨 티켓 데이터 처리 중 오류 - coupleId: {}, error: {}", coupleId, e.getMessage(), e);
            return Mono.just(false);
        }
    }
    
    /**
     * 티켓 비즈니스 로직 처리
     * 티켓이 있으면 1 차감하고 허용, 없으면 차단
     * Write-Through 패턴으로 인해 별도의 API 호출이 불필요
     */
    private Mono<Map<String, Object>> processTicketLogic(String coupleId, Map<String, Object> ticketMap, 
                                                         int ticket, String jwtToken, String redisCoupleId) {
        
        log.debug("🎫 티켓 비즈니스 로직 검증 - ticket: {}", ticket);
        log.debug("📊 비즈니스 로직 입력 파라미터:");
        log.debug("  - coupleId: {}", coupleId);
        log.debug("  - ticket: {} (타입: int)", ticket);
        log.debug("  - redisCoupleId: {}", redisCoupleId);
        log.debug("  - jwtToken 존재: {}", jwtToken != null);
        
        if (ticket > 0) {
            // 티켓 1 차감하고 허용
            log.info("✅ 티켓 1 차감 - coupleId: {}, ticket: {} → {}", coupleId, ticket, ticket - 1);
            log.debug("📊 티켓 차감 상세:");
            log.debug("  - 현재 티켓: {}", ticket);
            log.debug("  - 차감 후 티켓: {}", ticket - 1);
            log.debug("  - 차감량: 1");
            
            Map<String, Object> updatedTicketMap = new java.util.HashMap<>(ticketMap);
            log.debug("🔄 티켓 정보 업데이트 시작");
            log.debug("📊 업데이트 전 ticketMap: {}", ticketMap);
            
            updatedTicketMap.put("coupleId", redisCoupleId); // coupleId를 string으로 저장
            updatedTicketMap.put("ticket", ticket - 1);
            updatedTicketMap.put("lastSyncedAt", java.time.OffsetDateTime.now().toString());
            
            log.debug("📊 업데이트 후 updatedTicketMap: {}", updatedTicketMap);
            
            log.debug("📊 업데이트된 티켓 정보 - updatedTicketMap: {}", updatedTicketMap);
            log.debug("📊 업데이트 상세:");
            log.debug("  - coupleId: {} → {}", ticketMap.get("coupleId"), updatedTicketMap.get("coupleId"));
            log.debug("  - ticket: {} → {}", ticketMap.get("ticket"), updatedTicketMap.get("ticket"));
            log.debug("  - lastSyncedAt: {} → {}", ticketMap.get("lastSyncedAt"), updatedTicketMap.get("lastSyncedAt"));
            
            // Write-Through 패턴으로 자동 동기화됨 (별도 API 호출 불필요)
            log.info("🔄 Write-Through 패턴으로 Auth Service 자동 동기화 예정 - coupleId: {}", coupleId);
            
            return Mono.just(updatedTicketMap);
            
        } else {
            // 티켓 부족으로 차단
            log.warn("❌ 티켓 부족 - coupleId: {}, ticket: {}", coupleId, ticket);
            log.debug("🚫 regions/unlock 요청 차단 - 티켓 부족");
            log.debug("📊 티켓 부족 상세:");
            log.debug("  - 현재 티켓: {}", ticket);
            log.debug("  - 필요한 티켓: 1");
            log.debug("  - 부족한 티켓: {}", 1 - ticket);
            return Mono.error(new RuntimeException("티켓이 없습니다."));
        }
    }
    
    // Write-Through 패턴으로 인해 별도의 비동기 API 호출이 불필요
    // Redis Stream 이벤트를 통해 Auth Service가 자동으로 동기화됨
    
    /**
     * 현재 요청에서 JWT 토큰 추출
     * Authorization 헤더에서 Bearer 토큰을 추출 (Base64 디코딩 방식)
     */
    private String extractJwtTokenFromRequest(ServerWebExchange exchange) {
        log.debug("🔐 JWT 토큰 추출 시작");
        String authHeader = exchange.getRequest().getHeaders().getFirst(HttpHeaders.AUTHORIZATION);
        log.debug("📊 Authorization 헤더:");
        log.debug("  - 존재 여부: {}", authHeader != null);
        log.debug("  - 내용: {}", authHeader);
        
        if (authHeader != null && authHeader.startsWith("Bearer ")) {
            String token = authHeader.replace("Bearer ", "").trim();
            log.debug("✅ JWT 토큰 추출 성공 - 길이: {}", token.length());
            return token;
        }
        
        log.debug("❌ JWT 토큰 추출 실패 - Bearer 토큰 없음");
        return null;
    }
    
    /**
     * 티켓 부족 에러 응답 전송
     */
    private Mono<Void> sendTicketErrorResponse(ServerWebExchange exchange) {
        return sendErrorResponse(exchange, "티켓이 없습니다.");
    }
    
    /**
     * 에러 응답 전송
     */
    private Mono<Void> sendErrorResponse(ServerWebExchange exchange, String message) {
        var response = exchange.getResponse();
        response.setStatusCode(HttpStatus.FORBIDDEN);
        response.getHeaders().add(HttpHeaders.CONTENT_TYPE, MediaType.APPLICATION_JSON_VALUE);
        
        String json = String.format(
            "{\"responseMessage\": \"%s\"}", 
            message
        );
        
        var buffer = response.bufferFactory().wrap(json.getBytes(StandardCharsets.UTF_8));
        return response.writeWith(Mono.just(buffer));
    }
    
    @Override
    public int getOrder() {
        // JwtAuthorizationFilter(-1) 다음에 실행되도록 설정
        return 1;
    }
}<|MERGE_RESOLUTION|>--- conflicted
+++ resolved
@@ -319,14 +319,11 @@
             })
             .doOnError(error -> log.error("❌ Auth Service 티켓 정보 조회 실패 - coupleId: {}, error: {}", 
                                          coupleId, error.getMessage()))
-<<<<<<< HEAD
                 .onErrorResume(error -> {
                     log.error("⚠️ Auth Service 통신 실패로 티켓 데이터 없음 (coupleId={})", coupleId);
                     return Mono.empty();
                 });
-=======
-            .onErrorReturn(new Object()); // 실제 객체를 반환하여 NullPointerException 해결
->>>>>>> e3e1f21c
+
     }
     
     /**
