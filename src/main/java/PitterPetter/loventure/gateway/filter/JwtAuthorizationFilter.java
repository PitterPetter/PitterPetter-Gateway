--- conflicted
+++ resolved
@@ -61,12 +61,10 @@
 	// JWT 인증 없이 접근 가능한 엔드포인트 목록
 	private static final List<String> PUBLIC_PATHS = List.of(
 		// 회원가입, 로그인
+		"/oauth2",
 		"/oauth2/**",
+		"/api/oauth2",
 		"/api/oauth2/**",
-<<<<<<< HEAD
-=======
-		// "/api/auth/login", // 로그인
->>>>>>> 5e0c6b8f
 		"/api/auth/signup", // 회원가입
 		"/api/auth/reissue", // 토큰 재발급
 		"/api/master/login", // 관리자 로그인
